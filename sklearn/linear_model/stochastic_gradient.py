# Authors: Peter Prettenhofer <peter.prettenhofer@gmail.com> (main author)
#          Mathieu Blondel (partial_fit support)
#
# License: BSD Style.
"""Implementation of Stochastic Gradient Descent (SGD)."""

import numpy as np
import scipy.sparse as sp
import warnings

from ..externals.joblib import Parallel, delayed

from ..base import RegressorMixin
from ..base import ClassifierMixin
from ..feature_selection.selector_mixin import SelectorMixin
from .base import BaseSGD
from ..utils import atleast2d_or_csr, check_arrays
from ..utils.extmath import safe_sparse_dot
from ..utils import safe_asarray
from ..utils import deprecated

from .sgd_fast import plain_sgd as plain_sgd
from .sgd_fast import ArrayDataset, CSRDataset
from .sgd_fast import Hinge, Log, ModifiedHuber, SquaredLoss, Huber


def _make_dataset(X, y_i, sample_weight):
    """Returns Dataset object + intercept_decay"""
    if sp.issparse(X):
        dataset = CSRDataset(X.data, X.indptr, X.indices, y_i, sample_weight)
        intercept_decay = 0.01
    else:
        dataset = ArrayDataset(X, y_i, sample_weight)
        intercept_decay = 1.0
    return dataset, intercept_decay


def _tocsr(X):
    """Convert X to CSR matrix, preventing a copy if possible"""
    if sp.isspmatrix_csr(X) and X.dtype == np.float64:
        return X
    else:
        return sp.csr_matrix(X, dtype=np.float64)


class SGDClassifier(BaseSGD, ClassifierMixin, SelectorMixin):
    """Linear model fitted by minimizing a regularized empirical loss with SGD.

    SGD stands for Stochastic Gradient Descent: the gradient of the loss is
    estimated each sample at a time and the model is updated along the way with
    a decreasing strength schedule (aka learning rate).

    The regularizer is a penalty added to the loss function that shrinks model
    parameters towards the zero vector using either the squared euclidean norm
    L2 or the absolute norm L1 or a combination of both (Elastic Net). If the
    parameter update crosses the 0.0 value because of the regularizer, the
    update is truncated to 0.0 to allow for learning sparse models and achieve
    online feature selection.

    This implementation works with data represented as dense numpy arrays of
    floating point values for the features.

    Parameters
    ----------
    loss : str, 'hinge' or 'log' or 'modified_huber'
        The loss function to be used. Defaults to 'hinge'. The hinge loss is
        a margin loss used by standard linear SVM models. The 'log' loss is
        the loss of logistic regression models and can be used for
        probability estimation in binary classifiers. 'modified_huber'
        is another smooth loss that brings tolerance to outliers.

    penalty : str, 'l2' or 'l1' or 'elasticnet'
        The penalty (aka regularization term) to be used. Defaults to 'l2'
        which is the standard regularizer for linear SVM models. 'l1' and
        'elasticnet' migh bring sparsity to the model (feature selection)
        not achievable with 'l2'.

    alpha : float
        Constant that multiplies the regularization term. Defaults to 0.0001

    rho : float
        The Elastic Net mixing parameter, with 0 < rho <= 1.
        Defaults to 0.85.

    fit_intercept: bool
        Whether the intercept should be estimated or not. If False, the
        data is assumed to be already centered. Defaults to True.

    n_iter: int, optional
        The number of passes over the training data (aka epochs).
        Defaults to 5.

    shuffle: bool, optional
        Whether or not the training data should be shuffled after each epoch.
        Defaults to False.

    seed: int, optional
        The seed of the pseudo random number generator to use when
        shuffling the data.

    verbose: integer, optional
        The verbosity level

    n_jobs: integer, optional
        The number of CPUs to use to do the OVA (One Versus All, for
        multi-class problems) computation. -1 means 'all CPUs'. Defaults
        to 1.

    learning_rate : string, optional
        The learning rate:
        constant: eta = eta0
        optimal: eta = 1.0/(t+t0) [default]
        invscaling: eta = eta0 / pow(t, power_t)

    eta0 : double
        The initial learning rate [default 0.01].

    power_t : double
        The exponent for inverse scaling learning rate [default 0.25].

    class_weight : dict, {class_label : weight} or "auto" or None, optional
        Preset for the class_weight fit parameter.

        Weights associated with classes. If not given, all classes
        are supposed to have weight one.

        The "auto" mode uses the values of y to automatically adjust
        weights inversely proportional to class frequencies.

    warm_start : bool, optional
        When set to True, reuse the solution of the previous call to fit as
        initialization, otherwise, just erase the previous solution.

    Attributes
    ----------
    `coef_` : array, shape = [1, n_features] if n_classes == 2 else [n_classes,
    n_features]
        Weights assigned to the features.

    `intercept_` : array, shape = [1] if n_classes == 2 else [n_classes]
        Constants in decision function.

    Examples
    --------
    >>> import numpy as np
    >>> from sklearn import linear_model
    >>> X = np.array([[-1, -1], [-2, -1], [1, 1], [2, 1]])
    >>> Y = np.array([1, 1, 2, 2])
    >>> clf = linear_model.SGDClassifier()
    >>> clf.fit(X, Y)
    ... #doctest: +NORMALIZE_WHITESPACE
    SGDClassifier(alpha=0.0001, class_weight=None, eta0=0.0,
            fit_intercept=True, learning_rate='optimal', loss='hinge',
            n_iter=5, n_jobs=1, penalty='l2', power_t=0.5, rho=0.85, seed=0,
            shuffle=False, verbose=0, warm_start=False)
    >>> print clf.predict([[-0.8, -1]])
    [1]

    See also
    --------
    LinearSVC, LogisticRegression, Perceptron

    """
<<<<<<< HEAD

    def _fit_binary(self, X, y, sample_weight):
        """Fit a single binary classifier"""
        # interprete X as dense array
        X = np.asarray(X, dtype=np.float64, order='C')

        # encode original class labels as 1 (classes[1]) or -1 (classes[0]).
        y_new = np.ones(y.shape, dtype=np.float64, order='C') * -1.0
        y_new[y == self.classes[1]] = 1.0
        y = y_new

        coef_, intercept_ = plain_sgd(self.coef_,
                                      self.intercept_,
                                      self.loss_function,
                                      self.penalty_type,
                                      self.alpha, self.rho,
                                      X, y,
                                      self.n_iter,
                                      int(self.fit_intercept),
                                      int(self.verbose),
                                      int(self.shuffle),
                                      self.seed,
                                      self._expanded_class_weight[1],
                                      self._expanded_class_weight[0],
                                      sample_weight,
                                      self.learning_rate_code, self.eta0,
                                      self.power_t)

        self._set_coef(coef_)
        self.intercept_ = np.asarray(intercept_)

    def _fit_multiclass(self, X, y, sample_weight):
=======
    def __init__(self, loss="hinge", penalty='l2', alpha=0.0001,
                rho=0.85, fit_intercept=True, n_iter=5, shuffle=False,
                verbose=0, n_jobs=1, seed=0, learning_rate="optimal",
                eta0=0.0, power_t=0.5, class_weight=None, warm_start=False):
        super(SGDClassifier, self).__init__(loss=loss, penalty=penalty,
                                            alpha=alpha, rho=rho,
                                            fit_intercept=fit_intercept,
                                            n_iter=n_iter, shuffle=shuffle,
                                            verbose=verbose, seed=seed,
                                            learning_rate=learning_rate,
                                            eta0=eta0, power_t=power_t,
                                            warm_start=warm_start)
        self.class_weight = class_weight
        self.classes_ = None
        self.n_jobs = int(n_jobs)

    @property
    @deprecated("to be removed in v0.12; use ``classes_`` instead.")
    def classes(self):
        return self.classes_

    def _set_loss_function(self, loss):
        """Set concrete LossFunction."""
        loss_functions = {
            "hinge": Hinge(1.0),
            "perceptron": Hinge(0.0),
            "log": Log(),
            "modified_huber": ModifiedHuber(),
        }
        try:
            self.loss_function = loss_functions[loss]
        except KeyError:
            raise ValueError("The loss %s is not supported. " % loss)

    def _set_class_weight(self, class_weight, classes, y):
        """Estimate class weights for unbalanced datasets."""
        if class_weight is None:
            # keep the old class_weight if none provided
            class_weight = self.class_weight
        if class_weight is None or len(class_weight) == 0:
            # uniform class weights
            weight = np.ones(classes.shape[0], dtype=np.float64, order='C')
        elif class_weight == 'auto':
            # proportional to the number of samples in the class
            weight = np.array([1.0 / np.sum(y == i) for i in classes],
                              dtype=np.float64, order='C')
            weight *= classes.shape[0] / np.sum(weight)
        else:
            # user-defined dictionary
            weight = np.ones(classes.shape[0], dtype=np.float64, order='C')
            if not isinstance(class_weight, dict):
                raise ValueError("class_weight must be dict, 'auto', or None,"
                                 " got: %r" % class_weight)
            for c in class_weight:
                i = np.searchsorted(classes, c)
                if classes[i] != c:
                    raise ValueError("Class label %d not present." % c)
                else:
                    weight[i] = class_weight[c]

        self._expanded_class_weight = weight

    def _partial_fit(self, X, y, n_iter, classes=None, sample_weight=None):
        X = safe_asarray(X, dtype=np.float64, order="C")
        y = np.asarray(y)

        n_samples, n_features = X.shape
        self._check_fit_data(X, y)

        if self.classes_ is None and classes is None:
            raise ValueError("classes must be passed on the first call "
                             "to partial_fit.")
        elif classes is not None and self.classes_ is not None:
            if not np.all(self.classes_ == np.unique(classes)):
                raise ValueError("`classes` is not the same as on last call "
                                 "to partial_fit.")
        elif classes is not None:
            self.classes_ = classes

        n_classes = self.classes_.shape[0]

        # Allocate datastructures from input arguments
        self._set_class_weight(self.class_weight, self.classes_, y)
        sample_weight = self._validate_sample_weight(sample_weight, n_samples)

        if self.coef_ is None:
            self._allocate_parameter_mem(n_classes, n_features,
                                         coef_init=None, intercept_init=None)

        # delegate to concrete training procedure
        if n_classes > 2:
            self._fit_multiclass(X, y, sample_weight, n_iter)
        elif n_classes == 2:
            self._fit_binary(X, y, sample_weight, n_iter)
        else:
            raise ValueError("The number of class labels must be "
                             "greater than one.")

        self.t_ += n_iter * n_samples

        return self

    def partial_fit(self, X, y, classes=None,
                     class_weight=None, sample_weight=None):
        """Fit linear model with Stochastic Gradient Descent.

        Parameters
        ----------
        X : {array-like, sparse matrix}, shape = [n_samples, n_features]
            Subset of the training data

        y : numpy array of shape [n_samples]
            Subset of the target values

        classes : array, shape = [n_classes]
            Classes across all calls to partial_fit.
            Can be obtained by via `np.unique(y_all)`, where y_all is the
            target vector of the entire dataset.
            This argument is required for the first call to partial_fit
            and can be omitted in the subsequent calls.
            Note that y doesn't need to contain all labels in `classes`.

        sample_weight : array-like, shape = [n_samples], optional
            Weights applied to individual samples.
            If not provided, uniform weights are assumed.

        Returns
        -------
        self : returns an instance of self.
        """
        if class_weight != None:
            warnings.warn("Using 'class_weight' as a parameter to the 'fit'"
                    "method is deprecated. Set it on initialization instead.",
                    DeprecationWarning)
            self.class_weight = class_weight
        return self._partial_fit(X, y, n_iter=1, classes=classes,
                                 sample_weight=sample_weight)

    def fit(self, X, y, coef_init=None, intercept_init=None,
            class_weight=None, sample_weight=None):
        """Fit linear model with Stochastic Gradient Descent.

        Parameters
        ----------
        X : {array-like, sparse matrix}, shape = [n_samples, n_features]
            Training data

        y : numpy array of shape [n_samples]
            Target values

        coef_init : array, shape = [n_classes,n_features]
            The initial coeffients to warm-start the optimization.

        intercept_init : array, shape = [n_classes]
            The initial intercept to warm-start the optimization.

        sample_weight : array-like, shape = [n_samples], optional
            Weights applied to individual samples.
            If not provided, uniform weights are assumed.

        Returns
        -------
        self : returns an instance of self.
        """
        if class_weight != None:
            warnings.warn("Using 'class_weight' as a parameter to the 'fit'"
                    "method is deprecated. Set it on initialization instead.",
                    DeprecationWarning)
            self.class_weight = class_weight
        X = safe_asarray(X, dtype=np.float64, order="C")
        y = np.asarray(y)

        n_samples, n_features = X.shape
        self._check_fit_data(X, y)

        # np.unique sorts in asc order; largest class id is positive class
        classes = np.unique(y)
        n_classes = classes.shape[0]

        if self.warm_start and self.coef_ is not None:
            if coef_init is None:
                coef_init = self.coef_
            if intercept_init is None:
                intercept_init = self.intercept_

        # Allocate datastructures from input arguments.
        self._allocate_parameter_mem(n_classes, n_features,
                                     coef_init, intercept_init)

        # Need to re-initialize in case of multiple call to fit.
        self._init_t()

        self._partial_fit(X, y, self.n_iter,
                          classes=classes,
                          sample_weight=sample_weight)

        # fitting is over, we can now transform coef_ to fortran order
        # for faster predictions
        self._set_coef(self.coef_)

        return self

    def decision_function(self, X):
        """Predict signed 'distance' to the hyperplane (aka confidence score)

        Parameters
        ----------
        X : {array-like, sparse matrix}, shape = [n_samples, n_features]

        Returns
        -------
        array, shape = [n_samples] if n_classes == 2 else [n_samples,n_classes]
            The signed 'distances' to the hyperplane(s).
        """
        X = atleast2d_or_csr(X)
        scores = safe_sparse_dot(X, self.coef_.T) + self.intercept_
        if self.classes_.shape[0] == 2:
            return np.ravel(scores)
        else:
            return scores

    def predict(self, X):
        """Predict using the linear model

        Parameters
        ----------
        X : {array-like, sparse matrix}, shape = [n_samples, n_features]

        Returns
        -------
        array, shape = [n_samples]
           Array containing the predicted class labels.
        """
        scores = self.decision_function(X)
        if self.classes_.shape[0] == 2:
            indices = np.array(scores > 0, dtype=np.int)
        else:
            indices = scores.argmax(axis=1)
        return self.classes_[np.ravel(indices)]

    def predict_proba(self, X):
        """Predict class membership probability

        Parameters
        ----------
        X : {array-like, sparse matrix}, shape = [n_samples, n_features]

        Returns
        -------
        array, shape = [n_samples] if n_classes == 2 else [n_samples,
        n_classes]
            Contains the membership probabilities of the positive class.
        """
        if len(self.classes_) != 2:
            raise NotImplementedError("predict_(log_)proba only supported"
                                      " for binary classification")
        elif not isinstance(self.loss_function, Log):
            raise NotImplementedError("predict_(log_)proba only supported when"
                                      " loss='log' (%s given)" % self.loss)

        return 1.0 / (1.0 + np.exp(-self.decision_function(X)))

    def _fit_binary(self, X, y, sample_weight, n_iter):
        if sp.issparse(X):
            X = _tocsr(X)

        coef, intercept = fit_binary(self, 1, X, y, n_iter,
                                     self._expanded_class_weight[1],
                                     self._expanded_class_weight[0],
                                     sample_weight)

        # need to be 2d
        self.coef_ = coef.reshape(1, -1)
        # intercept is a float, need to convert it to an array of length 1
        self.intercept_ = np.atleast_1d(intercept)

    def _fit_multiclass(self, X, y, sample_weight, n_iter):
>>>>>>> 95946d02
        """Fit a multi-class classifier by combining binary classifiers

        Each binary classifier predicts one class versus all others. This
        strategy is called OVA: One Versus All.
        """
<<<<<<< HEAD
        X = np.asarray(X, dtype=np.float64, order='C')

        # Use joblib to run OVA in parallel.
        res = Parallel(n_jobs=self.n_jobs, verbose=self.verbose)(
                delayed(_train_ova_classifier)(i, c, X, y, self.coef_[i],
                                               self.intercept_[i],
                                               self.loss_function,
                                               self.penalty_type, self.alpha,
                                               self.rho, self.n_iter,
                                               self.fit_intercept,
                                               self.verbose, self.shuffle,
                                               self.seed,
                                               self._expanded_class_weight[i],
                                               sample_weight,
                                               self.learning_rate_code,
                                               self.eta0, self.power_t)
            for i, c in enumerate(self.classes))

        for i, coef, intercept in res:
=======
        if sp.issparse(X):
            X = _tocsr(X)

        # Use joblib to fit OvA in parallel
        result = Parallel(n_jobs=self.n_jobs, verbose=self.verbose)(
            delayed(fit_binary)(self, i, X, y, n_iter,
                                self._expanded_class_weight[i], 1.,
                                sample_weight)
            for i in xrange(len(self.classes_)))

        for i, (coef, intercept) in enumerate(result):
>>>>>>> 95946d02
            self.coef_[i] = coef
            self.intercept_[i] = intercept

        self._set_coef(self.coef_)


def _prepare_fit_binary(est, y, i):
    """Common initialization for _fit_binary_{dense,sparse}.

    Returns y, coef, intercept.
    """
    y_i = np.ones(y.shape, dtype=np.float64, order="C")
    y_i[y != est.classes_[i]] = -1.0

    if len(est.classes_) == 2:
        coef = est.coef_.ravel()
        intercept = est.intercept_[0]
    else:
        coef = est.coef_[i]
        intercept = est.intercept_[i]

    return y_i, coef, intercept


def fit_binary(est, i, X, y, n_iter, pos_weight, neg_weight,
               sample_weight):
    """Fit a single binary classifier.

    The i'th class is considered the "positive" class.
    """
    y_i, coef, intercept = _prepare_fit_binary(est, y, i)
    assert y_i.shape[0] == y.shape[0] == sample_weight.shape[0]
    dataset, intercept_decay = _make_dataset(X, y_i, sample_weight)

    return plain_sgd(coef, intercept, est.loss_function,
                     est.penalty_type, est.alpha, est.rho,
                     dataset, n_iter, est.fit_intercept,
                     est.verbose, est.shuffle, est.seed,
                     pos_weight, neg_weight,
                     est.learning_rate_code, est.eta0,
                     est.power_t, est.t_, intercept_decay)


class SGDRegressor(BaseSGD, RegressorMixin, SelectorMixin):
    """Linear model fitted by minimizing a regularized empirical loss with SGD

    SGD stands for Stochastic Gradient Descent: the gradient of the loss is
    estimated each sample at a time and the model is updated along the way with
    a decreasing strength schedule (aka learning rate).

    The regularizer is a penalty added to the loss function that shrinks model
    parameters towards the zero vector using either the squared euclidean norm
    L2 or the absolute norm L1 or a combination of both (Elastic Net). If the
    parameter update crosses the 0.0 value because of the regularizer, the
    update is truncated to 0.0 to allow for learning sparse models and achieve
    online feature selection.

    This implementation works with data represented as dense numpy arrays of
    floating point values for the features.

    Parameters
    ----------
    loss : str, 'squared_loss' or 'huber'
        The loss function to be used. Defaults to 'squared_loss' which refers
        to the ordinary least squares fit. 'huber' is an epsilon insensitive
        loss function for robust regression.

    penalty : str, 'l2' or 'l1' or 'elasticnet'
        The penalty (aka regularization term) to be used. Defaults to 'l2'
        which is the standard regularizer for linear SVM models. 'l1' and
        'elasticnet' migh bring sparsity to the model (feature selection)
        not achievable with 'l2'.

    alpha : float
        Constant that multiplies the regularization term. Defaults to 0.0001

    rho : float
        The Elastic Net mixing parameter, with 0 < rho <= 1.
        Defaults to 0.85.

    fit_intercept: bool
        Whether the intercept should be estimated or not. If False, the
        data is assumed to be already centered. Defaults to True.

    n_iter: int, optional
        The number of passes over the training data (aka epochs).
        Defaults to 5.

    shuffle: bool, optional
        Whether or not the training data should be shuffled after each epoch.
        Defaults to False.

    seed: int, optional
        The seed of the pseudo random number generator to use when
        shuffling the data.

    verbose: integer, optional
        The verbosity level.

    p : float
        Epsilon in the epsilon-insensitive huber loss function;
        only if `loss=='huber'`.

    learning_rate : string, optional
        The learning rate:
        constant: eta = eta0
        optimal: eta = 1.0/(t+t0)
        invscaling: eta = eta0 / pow(t, power_t) [default]

    eta0 : double, optional
        The initial learning rate [default 0.01].

    power_t : double, optional
        The exponent for inverse scaling learning rate [default 0.25].

    warm_start : bool, optional
        When set to True, reuse the solution of the previous call to fit as
        initialization, otherwise, just erase the previous solution.

    Attributes
    ----------
    `coef_` : array, shape = [n_features]
        Weights asigned to the features.

    `intercept_` : array, shape = [1]
        The intercept term.

    Examples
    --------
    >>> import numpy as np
    >>> from sklearn import linear_model
    >>> n_samples, n_features = 10, 5
    >>> np.random.seed(0)
    >>> y = np.random.randn(n_samples)
    >>> X = np.random.randn(n_samples, n_features)
    >>> clf = linear_model.SGDRegressor()
    >>> clf.fit(X, y)
    SGDRegressor(alpha=0.0001, eta0=0.01, fit_intercept=True,
           learning_rate='invscaling', loss='squared_loss', n_iter=5, p=0.1,
           penalty='l2', power_t=0.25, rho=0.85, seed=0, shuffle=False,
           verbose=0, warm_start=False)

    See also
    --------
    Ridge, ElasticNet, Lasso, SVR

    """
    def __init__(self, loss="squared_loss", penalty="l2", alpha=0.0001,
                 rho=0.85, fit_intercept=True, n_iter=5, shuffle=False,
                 verbose=0, p=0.1, seed=0, learning_rate="invscaling",
                 eta0=0.01, power_t=0.25, warm_start=False):
        self.p = float(p)
        super(SGDRegressor, self).__init__(loss=loss, penalty=penalty,
                                           alpha=alpha, rho=rho,
                                           fit_intercept=fit_intercept,
                                           n_iter=n_iter, shuffle=shuffle,
                                           verbose=verbose, seed=seed,
                                           learning_rate=learning_rate,
                                           eta0=eta0, power_t=power_t,
                                           warm_start=False)

    def _set_loss_function(self, loss):
        """Get concrete LossFunction"""
        loss_functions = {
            "squared_loss": SquaredLoss(),
            "huber": Huber(self.p),
        }
        try:
            self.loss_function = loss_functions[loss]
        except KeyError:
            raise ValueError("The loss %s is not supported. " % loss)

    def _partial_fit(self, X, y, n_iter, sample_weight=None,
                     coef_init=None, intercept_init=None):
        X, y = check_arrays(X, y, sparse_format="csr", copy=False,
                            check_ccontiguous=True, dtype=np.float64)
        y = np.asarray(y, dtype=np.float64, order="C")

        n_samples, n_features = X.shape
        self._check_fit_data(X, y)

        # Allocate datastructures from input arguments
        sample_weight = self._validate_sample_weight(sample_weight, n_samples)

        if self.coef_ is None:
            self._allocate_parameter_mem(1, n_features,
                                         coef_init, intercept_init)

        self._fit_regressor(X, y, sample_weight, n_iter)

        self.t_ += n_iter * n_samples

        return self

    def partial_fit(self, X, y, sample_weight=None):
        """Fit linear model with Stochastic Gradient Descent.

        Parameters
        ----------
        X : {array-like, sparse matrix}, shape = [n_samples, n_features]
            Subset of training data

        y : numpy array of shape [n_samples]
            Subset of target values

        sample_weight : array-like, shape = [n_samples], optional
            Weights applied to individual samples.
            If not provided, uniform weights are assumed.

        Returns
        -------
        self : returns an instance of self.
        """
        return self._partial_fit(X, y, n_iter=1, sample_weight=sample_weight)

    def fit(self, X, y, coef_init=None, intercept_init=None,
            sample_weight=None):
        """Fit linear model with Stochastic Gradient Descent.

        Parameters
        ----------
        X : {array-like, sparse matrix}, shape = [n_samples, n_features]
            Training data

<<<<<<< HEAD
    def _fit_regressor(self, X, y, sample_weight):
        X = np.asarray(X, dtype=np.float64, order='C')
        coef_, intercept_ = plain_sgd(self.coef_,
                                      self.intercept_,
                                      self.loss_function,
                                      self.penalty_type,
                                      self.alpha, self.rho,
                                      X, y,
                                      self.n_iter,
                                      int(self.fit_intercept),
                                      int(self.verbose),
                                      int(self.shuffle),
                                      self.seed,
                                      1.0, 1.0,
                                      sample_weight,
                                      self.learning_rate_code,
                                      self.eta0, self.power_t)

        self.coef_ = coef_
        self.intercept_ = np.asarray(intercept_)
=======
        y : numpy array of shape [n_samples]
            Target values

        coef_init : array, shape = [n_features]
            The initial coeffients to warm-start the optimization.

        intercept_init : array, shape = [1]
            The initial intercept to warm-start the optimization.

        sample_weight : array-like, shape = [n_samples], optional
            Weights applied to individual samples (1. for unweighted).

        Returns
        -------
        self : returns an instance of self.
        """
        if self.warm_start and self.coef_ is not None:
            if coef_init is None:
                coef_init = self.coef_
            if intercept_init is None:
                intercept_init = self.intercept_

        # Need to re-initialize in case of multiple call to fit.
        self._init_t()

        return self._partial_fit(X, y, self.n_iter, sample_weight,
                                 coef_init, intercept_init)

    def decision_function(self, X):
        """Predict using the linear model

        Parameters
        ----------
        X : {array-like, sparse matrix}, shape = [n_samples, n_features]

        Returns
        -------
        array, shape = [n_samples]
           Predicted target values per element in X.
        """
        X = atleast2d_or_csr(X)
        scores = safe_sparse_dot(X, self.coef_) + self.intercept_
        return scores.ravel()

    def predict(self, X):
        """Predict using the linear model

        Parameters
        ----------
        X : {array-like, sparse matrix}, shape = [n_samples, n_features]

        Returns
        -------
        array, shape = [n_samples]
           Predicted target values per element in X.
        """
        return self.decision_function(X)

    def _fit_regressor(self, X, y, sample_weight, n_iter):
        dataset, intercept_decay = _make_dataset(X, y, sample_weight)

        self.coef_, intercept = plain_sgd(self.coef_,
                                          self.intercept_[0],
                                          self.loss_function,
                                          self.penalty_type,
                                          self.alpha, self.rho,
                                          dataset,
                                          n_iter,
                                          int(self.fit_intercept),
                                          int(self.verbose),
                                          int(self.shuffle),
                                          self.seed,
                                          1.0, 1.0,
                                          self.learning_rate_code,
                                          self.eta0, self.power_t, self.t_,
                                          intercept_decay)

        self.intercept_ = np.atleast_1d(intercept)
>>>>>>> 95946d02
<|MERGE_RESOLUTION|>--- conflicted
+++ resolved
@@ -161,40 +161,6 @@
     LinearSVC, LogisticRegression, Perceptron
 
     """
-<<<<<<< HEAD
-
-    def _fit_binary(self, X, y, sample_weight):
-        """Fit a single binary classifier"""
-        # interprete X as dense array
-        X = np.asarray(X, dtype=np.float64, order='C')
-
-        # encode original class labels as 1 (classes[1]) or -1 (classes[0]).
-        y_new = np.ones(y.shape, dtype=np.float64, order='C') * -1.0
-        y_new[y == self.classes[1]] = 1.0
-        y = y_new
-
-        coef_, intercept_ = plain_sgd(self.coef_,
-                                      self.intercept_,
-                                      self.loss_function,
-                                      self.penalty_type,
-                                      self.alpha, self.rho,
-                                      X, y,
-                                      self.n_iter,
-                                      int(self.fit_intercept),
-                                      int(self.verbose),
-                                      int(self.shuffle),
-                                      self.seed,
-                                      self._expanded_class_weight[1],
-                                      self._expanded_class_weight[0],
-                                      sample_weight,
-                                      self.learning_rate_code, self.eta0,
-                                      self.power_t)
-
-        self._set_coef(coef_)
-        self.intercept_ = np.asarray(intercept_)
-
-    def _fit_multiclass(self, X, y, sample_weight):
-=======
     def __init__(self, loss="hinge", penalty='l2', alpha=0.0001,
                 rho=0.85, fit_intercept=True, n_iter=5, shuffle=False,
                 verbose=0, n_jobs=1, seed=0, learning_rate="optimal",
@@ -472,33 +438,11 @@
         self.intercept_ = np.atleast_1d(intercept)
 
     def _fit_multiclass(self, X, y, sample_weight, n_iter):
->>>>>>> 95946d02
         """Fit a multi-class classifier by combining binary classifiers
 
         Each binary classifier predicts one class versus all others. This
         strategy is called OVA: One Versus All.
         """
-<<<<<<< HEAD
-        X = np.asarray(X, dtype=np.float64, order='C')
-
-        # Use joblib to run OVA in parallel.
-        res = Parallel(n_jobs=self.n_jobs, verbose=self.verbose)(
-                delayed(_train_ova_classifier)(i, c, X, y, self.coef_[i],
-                                               self.intercept_[i],
-                                               self.loss_function,
-                                               self.penalty_type, self.alpha,
-                                               self.rho, self.n_iter,
-                                               self.fit_intercept,
-                                               self.verbose, self.shuffle,
-                                               self.seed,
-                                               self._expanded_class_weight[i],
-                                               sample_weight,
-                                               self.learning_rate_code,
-                                               self.eta0, self.power_t)
-            for i, c in enumerate(self.classes))
-
-        for i, coef, intercept in res:
-=======
         if sp.issparse(X):
             X = _tocsr(X)
 
@@ -510,11 +454,8 @@
             for i in xrange(len(self.classes_)))
 
         for i, (coef, intercept) in enumerate(result):
->>>>>>> 95946d02
             self.coef_[i] = coef
             self.intercept_[i] = intercept
-
-        self._set_coef(self.coef_)
 
 
 def _prepare_fit_binary(est, y, i):
@@ -735,28 +676,6 @@
         X : {array-like, sparse matrix}, shape = [n_samples, n_features]
             Training data
 
-<<<<<<< HEAD
-    def _fit_regressor(self, X, y, sample_weight):
-        X = np.asarray(X, dtype=np.float64, order='C')
-        coef_, intercept_ = plain_sgd(self.coef_,
-                                      self.intercept_,
-                                      self.loss_function,
-                                      self.penalty_type,
-                                      self.alpha, self.rho,
-                                      X, y,
-                                      self.n_iter,
-                                      int(self.fit_intercept),
-                                      int(self.verbose),
-                                      int(self.shuffle),
-                                      self.seed,
-                                      1.0, 1.0,
-                                      sample_weight,
-                                      self.learning_rate_code,
-                                      self.eta0, self.power_t)
-
-        self.coef_ = coef_
-        self.intercept_ = np.asarray(intercept_)
-=======
         y : numpy array of shape [n_samples]
             Target values
 
@@ -834,5 +753,4 @@
                                           self.eta0, self.power_t, self.t_,
                                           intercept_decay)
 
-        self.intercept_ = np.atleast_1d(intercept)
->>>>>>> 95946d02
+        self.intercept_ = np.atleast_1d(intercept)