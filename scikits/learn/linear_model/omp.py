"""Orthogonal matching pursuit algorithms
"""

# Author: Vlad Niculae
#
# License: BSD Style.

from warnings import warn

import numpy as np
from scipy import linalg
from scipy.linalg.lapack import get_lapack_funcs

from .base import LinearModel
from ..utils.arrayfuncs import solve_triangular

premature = """ Orthogonal matching pursuit ended prematurely due to linear
dependence in the dictionary. The requested precision might not have been met.
"""


<<<<<<< HEAD
def _cholesky_omp(X, y, n_nonzero_coefs, eps=None, overwrite_X=False):
    """
    Solves a single Orthogonal Matching Pursuit problem using
    the Cholesky decomposition.
=======
def _cholesky_omp(X, y, n_nonzero_coefs, eps=None, overwrite_x=False):
    """Orthogonal Matching Pursuit step using the Cholesky decomposition.
>>>>>>> 9270eaed

    Parameters:
    -----------
    X: array, shape = (n_samples, n_features)
        Input dictionary. Columns are assumed to have unit norm.

    y: array, shape = (n_samples,)
        Input targets

    n_nonzero_coefs: int
        Targeted number of non-zero elements

    eps: float
        Targeted squared error, if not None overrides n_nonzero_coefs.

    overwrite_X: bool,
        Whether the design matrix X can be overwritten by the algorithm. This
        is only helpful if X is already Fortran-ordered, otherwise a copy
        is made anyway.

    Returns:
    --------
    gamma: array, shape = (n_nonzero_coefs,)
        Non-zero elements of the solution

    idx: array, shape = (n_nonzero_coefs,)
        Indices of the positions of the elements in gamma within the solution
        vector

    """
    if not overwrite_X:
        X = X.copy('F')
    else:  # even if we are allowed to overwrite, still copy it if bad order
        X = np.asfortranarray(X)

    min_float = np.finfo(X.dtype).eps
    nrm2, swap = linalg.get_blas_funcs(('nrm2', 'swap'), (X,))
    potrs, = get_lapack_funcs(('potrs',), (X,))

    alpha = np.dot(X.T, y)
    residual = y
    n_active = 0
    idx = []

    max_features = X.shape[1] if eps is not None else n_nonzero_coefs
    L = np.empty((max_features, max_features), dtype=X.dtype)
    L[0, 0] = 1.

    while True:
        lam = np.argmax(np.abs(np.dot(X.T, residual)))
        if lam < n_active or alpha[lam] ** 2 < min_float:
            # atom already selected or inner product too small
            warn(premature)
            break
        if n_active > 0:
            # Updates the Cholesky decomposition of X' X
            L[n_active, :n_active] = np.dot(X[:, :n_active].T, X[:, lam])
            solve_triangular(L[:n_active, :n_active], L[n_active, :n_active])
            v = nrm2(L[n_active, :n_active]) ** 2
            if 1 - v <= min_float:  # selected atoms are dependent
                warn(premature)
                break
            L[n_active, n_active] = np.sqrt(1 - v)
        idx.append(lam)
        X.T[n_active], X.T[lam] = swap(X.T[n_active], X.T[lam])
        alpha[n_active], alpha[lam] = alpha[lam], alpha[n_active]
        n_active += 1
        # solves LL'x = y as a composition of two triangular systems
        gamma, _ = potrs(L[:n_active, :n_active], alpha[:n_active], lower=True,
                         overwrite_b=False)

        residual = y - np.dot(X[:, :n_active], gamma)
        if eps is not None and nrm2(residual) ** 2 <= eps:
            break
        elif n_active == max_features:
            break

    return gamma, idx


def _gram_omp(Gram, Xy, n_nonzero_coefs, eps_0=None, eps=None,
<<<<<<< HEAD
              overwrite_gram=False, overwrite_Xy=False):
    """
    Solves a single Orthogonal Matching Pursuit problem using
    the Cholesky decomposition, based on the Gram matrix and more
    precomputations.
=======
              overwrite_gram=False, overwrite_xy=False):
    """Orthogonal Matching Pursuit step on a precomputed Gram matrix.

    This function uses the the Cholesky decomposition method.
>>>>>>> 9270eaed

    Parameters:
    -----------
    Gram: array, shape = (n_features, n_features)
        Gram matrix of the input data matrix

    Xy: array, shape = (n_features,)
        Input targets

    n_nonzero_coefs: int
        Targeted number of non-zero elements

    eps_0: float
        Squared norm of y, required if eps is not None.

    eps: float
        Targeted squared error, if not None overrides n_nonzero_coefs.

    overwrite_gram: bool,
        Whether the gram matrix can be overwritten by the algorithm. This
        is only helpful if it is already Fortran-ordered, otherwise a copy
        is made anyway.

    overwrite_Xy: bool,
        Whether the covariance vector Xy can be overwritten by the algorithm.

    Returns:
    --------
    gamma: array, shape = (n_nonzero_coefs,)
        Non-zero elements of the solution

    idx: array, shape = (n_nonzero_coefs,)
        Indices of the positions of the elements in gamma within the solution
        vector

    """
    if not overwrite_gram:
        Gram = Gram.copy('F')
    else:
        Gram = np.asfortranarray(Gram)

    if not overwrite_Xy:
        Xy = Xy.copy()

    min_float = np.finfo(Gram.dtype).eps
    nrm2, swap = linalg.get_blas_funcs(('nrm2', 'swap'), (Gram,))
    potrs, = get_lapack_funcs(('potrs',), (Gram,))

    idx = []
    alpha = Xy
    eps_curr = eps_0
    delta = 0
    n_active = 0

    max_features = len(Gram) if eps is not None else n_nonzero_coefs
    L = np.empty((max_features, max_features), dtype=Gram.dtype)
    L[0, 0] = 1.

    while True:
        lam = np.argmax(np.abs(alpha))
        if lam < n_active or alpha[lam] ** 2 < min_float:
            # selected same atom twice, or inner product too small
            warn(premature)
            break
        if n_active > 0:
            L[n_active, :n_active] = Gram[lam, :n_active]
            solve_triangular(L[:n_active, :n_active], L[n_active, :n_active])
            v = nrm2(L[n_active, :n_active]) ** 2
            if 1 - v <= min_float:  # selected atoms are dependent
                warn(premature)
                break
            L[n_active, n_active] = np.sqrt(1 - v)
        idx.append(lam)
        Gram[n_active], Gram[lam] = swap(Gram[n_active], Gram[lam])
        Gram.T[n_active], Gram.T[lam] = swap(Gram.T[n_active], Gram.T[lam])
        Xy[n_active], Xy[lam] = Xy[lam], Xy[n_active]
        n_active += 1
        # solves LL'x = y as a composition of two triangular systems
        gamma, _ = potrs(L[:n_active, :n_active], Xy[:n_active], lower=True,
                         overwrite_b=False)

        beta = np.dot(Gram[:, :n_active], gamma)
        alpha = Xy - beta
        if eps is not None:
            eps_curr += delta
            delta = np.inner(gamma, beta[:n_active])
            eps_curr -= delta
            if eps_curr <= eps:
                break
        elif n_active == max_features:
            break

    return gamma, idx


def orthogonal_mp(X, y, n_nonzero_coefs=None, eps=None, precompute_gram=False,
                  overwrite_X=False):
    """Orthogonal Matching Pursuit (OMP)

    Solves n_targets Orthogonal Matching Pursuit problems.
    An instance of the problem has the form:

    When parametrized by the number of non-zero coefficients using
    `n_nonzero_coefs`:
    argmin ||y - X\gamma||^2 subject to ||\gamma||_0 <= n_{nonzero coefs}

    When parametrized by error using the parameter `eps`:
    argmin ||\gamma||_0 subject to ||y - X\gamma||^2 <= \epsilon

    Parameters
    ----------
    X: array, shape = (n_samples, n_features)
        Input data. Columns are assumed to have unit norm.

    y: array, shape = (n_samples,) or (n_samples, n_targets)
        Input targets

    n_nonzero_coefs: int
        Desired number of non-zero entries in the solution. If None (by
        default) this value is set to 10% of n_features.

    eps: float
        Maximum norm of the residual. If not None, overrides n_nonzero_coefs.

    precompute_gram: {True, False, 'auto'},
        Whether to perform precomputations. Improves performance when n_targets
        or n_samples is very large.

    overwrite_X: bool,
        Whether the design matrix X can be overwritten by the algorithm. This
        is only helpful if X is already Fortran-ordered, otherwise a copy
        is made anyway.

    Returns
    -------
    coef: array, shape = (n_features,) or (n_features, n_targets)
        Coefficients of the OMP solution

    See also
    --------
    OrthogonalMatchingPursuit
    orthogonal_mp_gram
    lars_path

    Notes
    -----
    Orthogonal matching pursuit was introduced in G. Mallat, Z. Zhang,
    Matching pursuits with time-frequency dictionaries, IEEE Transactions on
    Signal Processing, Vol. 41, No. 12. (December 1993), pp. 3397-3415.
    (http://blanche.polytechnique.fr/~mallat/papiers/MallatPursuit93.pdf)

    This implementation is based on Rubinstein, R., Zibulevsky, M. and Elad,
    M., Efficient Implementation of the K-SVD Algorithm using Batch Orthogonal
    Matching Pursuit Technical Report - CS Technion, April 2008.
    http://www.cs.technion.ac.il/~ronrubin/Publications/KSVX-OMP-v2.pdf

    """
    X, y = map(np.asanyarray, (X, y))
    if y.ndim == 1:
        y = y[:, np.newaxis]
    if not overwrite_X:
        X = X.copy('F')
        overwrite_X = True
    else:
        X = np.asfortranarray(X)
    if y.shape[1] > 1:  # subsequent targets will be affected
        overwrite_X = False
    if n_nonzero_coefs == None and eps == None:
        n_nonzero_coefs = int(0.1 * X.shape[1])
    if eps is not None and eps < 0:
        raise ValueError("Epsilon cannot be negative")
    if eps is None and n_nonzero_coefs <= 0:
        raise ValueError("The number of atoms must be positive")
    if eps is None and n_nonzero_coefs > X.shape[1]:
        raise ValueError("The number of atoms cannot be more than the number \
                          of features")
    if precompute_gram == 'auto':
        precompute_gram = X.shape[0] > X.shape[1]
    if precompute_gram:
        G = np.dot(X.T, X)
        G = np.asfortranarray(G)
        Xy = np.dot(X.T, y)
        if eps is not None:
            norms_squared = np.sum((y ** 2), axis=0)
        else:
            norms_squared = None
        return orthogonal_mp_gram(G, Xy, n_nonzero_coefs, eps, norms_squared,
                                  overwrite_gram=overwrite_X,
                                  overwrite_Xy=True)

    coef = np.zeros((X.shape[1], y.shape[1]))
    for k in xrange(y.shape[1]):
        x, idx = _cholesky_omp(X, y[:, k], n_nonzero_coefs, eps,
                               overwrite_X=overwrite_X)
        coef[idx, k] = x
    return np.squeeze(coef)


def orthogonal_mp_gram(Gram, Xy, n_nonzero_coefs=None, eps=None,
                       norms_squared=None, overwrite_gram=False,
                       overwrite_Xy=False):
    """Gram Orthogonal Matching Pursuit (OMP)

    Solves n_targets Orthogonal Matching Pursuit problems using only
    the Gram matrix X.T * X and the product X.T * y.

    Parameters
    ----------
    Gram: array, shape = (n_features, n_features)
        Gram matrix of the input data: X.T * X

    Xy: array, shape = (n_features,) or (n_features, n_targets)
        Input targets multiplied by X: X.T * y

    n_nonzero_coefs: int
        Desired number of non-zero entries in the solution. If None (by
        default) this value is set to 10% of n_features.

    eps: float
        Maximum norm of the residual. If not None, overrides n_nonzero_coefs.

    norms_squared: array-like, shape = (n_targets,)
        Squared L2 norms of the lines of y. Required if eps is not None.

    overwrite_gram: bool,
        Whether the gram matrix can be overwritten by the algorithm. This
        is only helpful if it is already Fortran-ordered, otherwise a copy
        is made anyway.

    overwrite_Xy: bool,
        Whether the covariance vector Xy can be overwritten by the algorithm.

    Returns
    -------
    coef: array, shape = (n_features,) or (n_features, n_targets)
        Coefficients of the OMP solution

    See also
    --------
    OrthogonalMatchingPursuit
    orthogonal_mp
    lars_path

    Notes
    -----
    Orthogonal matching pursuit was introduced in G. Mallat, Z. Zhang,
    Matching pursuits with time-frequency dictionaries, IEEE Transactions on
    Signal Processing, Vol. 41, No. 12. (December 1993), pp. 3397-3415.
    (http://blanche.polytechnique.fr/~mallat/papiers/MallatPursuit93.pdf)

    This implementation is based on Rubinstein, R., Zibulevsky, M. and Elad,
    M., Efficient Implementation of the K-SVD Algorithm using Batch Orthogonal
    Matching Pursuit Technical Report - CS Technion, April 2008.
    http://www.cs.technion.ac.il/~ronrubin/Publications/KSVX-OMP-v2.pdf

    """
    Gram, Xy = map(np.asanyarray, (Gram, Xy))
    if Xy.ndim == 1:
        Xy = Xy[:, np.newaxis]
        if eps is not None:
            norms_squared = [norms_squared]

    if n_nonzero_coefs == None and eps is None:
        n_nonzero_coefs = int(0.1 * len(Gram))
    if eps is not None and norms_squared == None:
        raise ValueError('Gram OMP needs the precomputed norms in order \
                          to evaluate the error sum of squares.')
    if eps is not None and eps < 0:
        raise ValueError("Epsilon cennot be negative")
    if eps is None and n_nonzero_coefs <= 0:
        raise ValueError("The number of atoms must be positive")
    if eps is None and n_nonzero_coefs > len(Gram):
        raise ValueError("The number of atoms cannot be more than the number \
                          of features")
    coef = np.zeros((len(Gram), Xy.shape[1]))
    for k in range(Xy.shape[1]):
        x, idx = _gram_omp(Gram, Xy[:, k], n_nonzero_coefs,
                           norms_squared[k] if eps is not None else None, eps,
                           overwrite_gram=overwrite_gram,
                           overwrite_Xy=overwrite_Xy)
        coef[idx, k] = x
    return np.squeeze(coef)


class OrthogonalMatchingPursuit(LinearModel):
    """Orthogonal Mathching Pursuit model (OMP)

    Parameters
    ----------
    n_nonzero_coefs: int, optional
        Desired number of non-zero entries in the solution. If None (by
        default) this value is set to 10% of n_features.

    eps: float, optional
        Maximum norm of the residual. If not None, overrides n_nonzero_coefs.

    fit_intercept: boolean, optional
        whether to calculate the intercept for this model. If set
        to false, no intercept will be used in calculations
        (e.g. data is expected to be already centered).

    normalize: boolean, optional
        If False, the regressors X are assumed to be already normalized.

    precompute_gram: {True, False, 'auto'},
        Whether to use a precomputed Gram and Xy matrix to speed up
        calculations. Improves performance when `n_targets` or `n_samples` is
        very large. Note that if you already have such matrices, you can pass
        them directly to the fit method.

    overwrite_X: bool,
        Whether the design matrix X can be overwritten by the algorithm.
        This is only helpful if X is already Fortran-ordered, otherwise a
        copy is made anyway.

    overwrite_gram: bool,
        Whether the gram matrix can be overwritten by the algorithm. This
        is only helpful if it is already Fortran-ordered, otherwise a copy
        is made anyway.

    overwrite_Xy: bool,
        Whether the covariance vector Xy can be overwritten by the
        algorithm.


    Attributes
    ----------
    coef_: array, shape = (n_features,) or (n_features, n_targets)
        parameter vector (w in the fomulation formula)

    intercept_: float or array, shape =(n_targets,)
        independent term in decision function.

    Notes
    -----
    Orthogonal matching pursuit was introduced in G. Mallat, Z. Zhang,
    Matching pursuits with time-frequency dictionaries, IEEE Transactions on
    Signal Processing, Vol. 41, No. 12. (December 1993), pp. 3397-3415.
    (http://blanche.polytechnique.fr/~mallat/papiers/MallatPursuit93.pdf)

    This implementation is based on Rubinstein, R., Zibulevsky, M. and Elad,
    M., Efficient Implementation of the K-SVD Algorithm using Batch Orthogonal
    Matching Pursuit Technical Report - CS Technion, April 2008.
    http://www.cs.technion.ac.il/~ronrubin/Publications/KSVX-OMP-v2.pdf

    See also
    --------
    orthogonal_mp
    orthogonal_mp_gram
    lars_path
    Lars
    LassoLars

    """

    def __init__(self, overwrite_X=False, overwrite_gram=False,
            overwrite_Xy=False, n_nonzero_coefs=None, eps=None,
            fit_intercept=True, normalize=True, precompute_gram=False):
        self.n_nonzero_coefs = n_nonzero_coefs
        self.eps = eps
        self.fit_intercept = fit_intercept
        self.normalize = normalize
        self.precompute_gram = precompute_gram
        self.overwrite_gram = overwrite_gram
        self.overwrite_Xy = overwrite_Xy
        self.overwrite_X = overwrite_X
        self.eps = eps

    def fit(self, X, y, Gram=None, Xy=None, **params):
        """Fit the model using X, y as training data.

        Parameters
        ----------
        X: array-like, shape = (n_samples, n_features)
            Training data.

        y: array-like, shape = (n_samples,) or (n_samples, n_targets)
            Target values.

        Gram: array-like, shape = (n_features, n_features) (optional)
            Gram matrix of the input data: X.T * X

        Xy: array-like, shape = (n_features,) or (n_features, n_targets)
            (optional)
            Input targets multiplied by X: X.T * y


        Returns
        -------
        self: object
            returns an instance of self.
        """
        self._set_params(**params)

        X = np.atleast_2d(X)
        y = np.atleast_1d(y)

<<<<<<< HEAD
        X, y, X_mean, y_mean, X_std = self._center_data(X, y, self.fit_intercept,
                self.normalize, self.overwrite_X)
=======
        n_samples, n_features = X.shape

        X, y, Xmean, ymean = self._center_data(X, y, self.fit_intercept)

        if self.normalize:
            norms = np.sqrt(np.sum(X ** 2, axis=0))
            nonzeros = np.flatnonzero(norms)
            X[:, nonzeros] /= norms[nonzeros]

        if self.n_nonzero_coefs == None and self.eps is None:
            self.n_nonzero_coefs = int(0.1 * n_features)

>>>>>>> 9270eaed
        if Gram is not None:
            Gram = np.atleast_2d(Gram)

            if not self.overwrite_gram:
                overwrite_gram = True
                Gram = Gram.copy('F')
            else:
                Gram = np.asfortranarray(Gram)

            if y.shape[1] > 1:  # subsequent targets will be affected
                overwrite_gram = False

            if Xy is None:
                Xy = np.dot(X.T, y)
            else:
                if not self.overwrite_Xy:
                    Xy = Xy.copy()
                if self.normalize:
<<<<<<< HEAD
                    Xy /= X_std
=======
                    if Xy.ndim > 1:
                        Xy /= norms.reshape((n_features, -1))
                    else:
                        Xy /= norms
>>>>>>> 9270eaed

            if self.normalize:
                Gram /= X_std
                Gram /= X_std[:, np.newaxis]

<<<<<<< HEAD
            norms_sq = np.sum((y ** 2), axis=0) if self.eps is not None else None
=======
            if self.eps is not None:
                norms_sq = np.sum((y ** 2), axis=0)
            else:
                norms_sq = None

>>>>>>> 9270eaed
            self.coef_ = orthogonal_mp_gram(Gram, Xy, self.n_nonzero_coefs,
                                            self.eps, norms_sq,
                                            overwrite_gram, True).T
        else:
            precompute_gram = self.precompute_gram
            if precompute_gram == 'auto':
                precompute_gram = X.shape[0] > X.shape[1]
            self.coef_ = orthogonal_mp(X, y, self.n_nonzero_coefs, self.eps,
                                       precompute_gram=precompute_gram,
                                       overwrite_X=self.overwrite_X).T

        self._set_intercept(X_mean, y_mean, X_std)
        return self<|MERGE_RESOLUTION|>--- conflicted
+++ resolved
@@ -19,15 +19,8 @@
 """
 
 
-<<<<<<< HEAD
 def _cholesky_omp(X, y, n_nonzero_coefs, eps=None, overwrite_X=False):
-    """
-    Solves a single Orthogonal Matching Pursuit problem using
-    the Cholesky decomposition.
-=======
-def _cholesky_omp(X, y, n_nonzero_coefs, eps=None, overwrite_x=False):
     """Orthogonal Matching Pursuit step using the Cholesky decomposition.
->>>>>>> 9270eaed
 
     Parameters:
     -----------
@@ -109,18 +102,10 @@
 
 
 def _gram_omp(Gram, Xy, n_nonzero_coefs, eps_0=None, eps=None,
-<<<<<<< HEAD
               overwrite_gram=False, overwrite_Xy=False):
-    """
-    Solves a single Orthogonal Matching Pursuit problem using
-    the Cholesky decomposition, based on the Gram matrix and more
-    precomputations.
-=======
-              overwrite_gram=False, overwrite_xy=False):
     """Orthogonal Matching Pursuit step on a precomputed Gram matrix.
 
     This function uses the the Cholesky decomposition method.
->>>>>>> 9270eaed
 
     Parameters:
     -----------
@@ -517,24 +502,14 @@
 
         X = np.atleast_2d(X)
         y = np.atleast_1d(y)
-
-<<<<<<< HEAD
+        n_features = X.shape[1]
+
         X, y, X_mean, y_mean, X_std = self._center_data(X, y, self.fit_intercept,
                 self.normalize, self.overwrite_X)
-=======
-        n_samples, n_features = X.shape
-
-        X, y, Xmean, ymean = self._center_data(X, y, self.fit_intercept)
-
-        if self.normalize:
-            norms = np.sqrt(np.sum(X ** 2, axis=0))
-            nonzeros = np.flatnonzero(norms)
-            X[:, nonzeros] /= norms[nonzeros]
 
         if self.n_nonzero_coefs == None and self.eps is None:
             self.n_nonzero_coefs = int(0.1 * n_features)
 
->>>>>>> 9270eaed
         if Gram is not None:
             Gram = np.atleast_2d(Gram)
 
@@ -553,28 +528,16 @@
                 if not self.overwrite_Xy:
                     Xy = Xy.copy()
                 if self.normalize:
-<<<<<<< HEAD
-                    Xy /= X_std
-=======
-                    if Xy.ndim > 1:
-                        Xy /= norms.reshape((n_features, -1))
+                    if len(Xy.shape) == 1:
+                        Xy /= X_std
                     else:
-                        Xy /= norms
->>>>>>> 9270eaed
+                        Xy /= X_std[:, np.newaxis]
 
             if self.normalize:
                 Gram /= X_std
                 Gram /= X_std[:, np.newaxis]
 
-<<<<<<< HEAD
             norms_sq = np.sum((y ** 2), axis=0) if self.eps is not None else None
-=======
-            if self.eps is not None:
-                norms_sq = np.sum((y ** 2), axis=0)
-            else:
-                norms_sq = None
-
->>>>>>> 9270eaed
             self.coef_ = orthogonal_mp_gram(Gram, Xy, self.n_nonzero_coefs,
                                             self.eps, norms_sq,
                                             overwrite_gram, True).T
