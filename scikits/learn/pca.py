--- conflicted
+++ resolved
@@ -464,9 +464,6 @@
         X_original = safe_sparse_dot(X, self.components_.T)
         if self.mean_ is not None:
             X_original = X_original + self.mean_
-<<<<<<< HEAD
-        return X_original
-=======
         return X_original
 
 
@@ -660,5 +657,4 @@
 
         K = self._get_kernel(X, self.X_transformed_fit_)
 
-        return np.dot(K, self.dual_coef_)
->>>>>>> 97c4d207
+        return np.dot(K, self.dual_coef_)